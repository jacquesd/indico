
#--------------------------
# Indico configuration file
#--------------------------
#
# This file is read on Apache startup. If you change any value you will need to
# restart Apache afterwards to have its changes take effect.
#
# Lines starting with "#" are comments and they will be ignored by Indico.

#------------------------------------------------------------------------------
# ZODB
#------------------------------------------------------------------------------

DBConnectionParams   = ("localhost", 9675)
DBUserName           = ""
DBPassword           = ""
DBRealm              = ""

#------------------------------------------------------------------------------
# REDIS
#------------------------------------------------------------------------------

# To enable redis, specify a valid redis connection string here.
# Example: redis://unused:password@localhost:6379/0
# You also need to install the python redis client (pip install redis hiredis)
# Note that the Redis server needs to run at least Redis 2.6 with LUA support.
#RedisConnectionURL = None

#------------------------------------------------------------------------------
# SECURITY
#------------------------------------------------------------------------------
# Possible values of SanitizationLevel:
#    0: Escape all HTML tags
#    1: Raise error if styles are used
#    2: Raise error if SCRIPT tag is used
#    3: No input filtering is done (DANGEROUS!)

SanitizationLevel    = 2

# AuthenticatedEnforceSecure controls whether HTTPS should be enforced for
# authentication and while logged in.
AuthenticatedEnforceSecure = "yes"

# Possible values of CSRFLevel:
#    0: Disable all CSRF checks (DANGEROUS!)
#    1: Check CSRF token for service requests
#    2: Check CSRF token for service requests and cookie-based API requests
#    3: The above & require an empty or valid referer for normal POST requests
CSRFLevel = 2

#------------------------------------------------------------------------------
# Development
#------------------------------------------------------------------------------
# You can force a certain number of (simulated) database conflicts on every
# by setting ForceConflicts to the number of conflict errors you want:
#ForceConflicts = 0
#
# You can cause all error-like exceptions (i.e. not something like AccessError)
# to be propagated outside the Indico WSGI app by enabling this option. This has
# the advantage of triggering the Werkzeug debugger of the embedded server even
# in case of e.g. a MaKaCError.
#PropagateAllExceptions = False

#------------------------------------------------------------------------------
# URLs
#------------------------------------------------------------------------------
# BaseURL is the url where Indico will be accessed:

BaseURL              = "http://localhost:8000/indico"

# BaseSecureURL is the HTTPS location of Indico. Set empty string if you want to use http.

BaseSecureURL        = "https://localhost:8443/indico"


# If you are using a custom user authentication system (see below) uncomment
# the following lines and specify the new URLs.
#
#   LoginURL             = ""
#   RegistrationURL      = ""

# Support the old mod_python-style URLs (conferenceDisplay.py?confId=123 etc.) by redirecting
# them to their new URL.
#RouteOldUrls = False


#------------------------------------------------------------------------------
# DIRECTORIES
#------------------------------------------------------------------------------
ArchiveDir           = "/opt/indico/archive"
BinDir               = "/opt/indico/bin"
ConfigurationDir     = "/opt/indico/etc"
DocumentationDir     = "/opt/indico/doc"
HtdocsDir            = "/opt/indico/htdocs"
LogDir               = "/opt/indico/log"
UploadedFilesTempDir = "/opt/indico/tmp"
XMLCacheDir          = "/opt/indico/cache"
# You can use 'redis', 'memcached' or 'files'. The files backend caches objects in
# XMLCacheDir while the Memcached backend uses one or more memcached servers.
#CacheBackend         = 'files'
# When using memcached, provide a tuple containing 'ip:port' entries for the
# memcached servers. Do not forget to firewall those servers as memcached has no
# authentication at all!
#MemcachedServers     = ('127.0.0.1:11211',)
# When using redis, provide a redis connection string for the Redis server.
#RedisCacheURL = 'redis://unused:password@localhost:6379/1'

#------------------------------------------------------------------------------
# SMTP
#------------------------------------------------------------------------------
SmtpServer           = ("localhost", 8025)
SmtpLogin            = ""
SmtpPassword         = ""

# If your SMTP server is using TLS write "yes", otherwise write "no"

SmtpUseTLS           = "no"

#------------------------------------------------------------------------------
# EMAIL ADDRESSES
#------------------------------------------------------------------------------
# SupportEmail is the email address where all automatically generated
# application errors will be sent to.

SupportEmail         = "root@localhost"


# PublicSupportEmail is an email address that will be shown in Indico and where
# users are expected to find help when they have using the website.

PublicSupportEmail   = "root@localhost"

# NoReplyEmail is the email address showed when we do not want the users to answer
# an automatically generated email.

NoReplyEmail	     = "noreply-root@localhost"


#------------------------------------------------------------------------------
# FILE UPLOAD
#------------------------------------------------------------------------------
# Here you can limit the maximum size of all the uploaded files (in MB) in a
# request
# default: 0 (unlimited)

MaxUploadFilesTotalSize = 0

# Here you can limit the maximum size of an uploaded file (in MB)
# default: 0 (unlimited)

MaxUploadFileSize = 0

#------------------------------------------------------------------------------
# FILE CONVERSION
#------------------------------------------------------------------------------
# Indico has an interface to interact with an external file conversion system
# to convert from some formats to others but right now there is no publicly
# available file conversion software.
#
# If you are interested in this feature please contact us at:
#   indico-team@cern.ch
#
# FileConverter        = {"conversion_server": "localhost", "response_url": "http://localhost/conversion-finished"}


#------------------------------------------------------------------------------
# STATIC FILE DELIVERY
#------------------------------------------------------------------------------
# Indico supports the use of the X-Sendfile and X-Accel-Redirect headers:
#
# http://blog.lighttpd.net/articles/2006/07/02/x-sendfile
# http://wiki.nginx.org/X-accel
#
# If your webserver supports this feature and you want to activate it,
# you should enable it here
#
# X-Sendfile (apache with mod_xsendfile, lighttpd):
# StaticFileMethod = 'xsendfile'
#
# X-Accel-Redirect (nginx):
# StaticFileMethod = ('xaccelredirect', {
#     '/opt/indico/archive': '/.xsf/archive',
#     '/opt/indico/cache': '/.xsf/cache',
#     '/opt/indico/htdocs': '/.xsf/htdocs'
# })
# Because of the way nginx works (using URLs instead of paths) you also need to map the .xsf urls to
# the paths in your nginx config (for each entry in the dict above):
# location /.xsf/archive/ {
#     internal;
#     alias /opt/indico/archive/;
# }
# DO NOT forget the "internal;" statement - it prevents users from accessing those URLs directly.

#StaticFileMethod = None


#------------------------------------------------------------------------------
# AUTHENTICATION
#------------------------------------------------------------------------------
# Indico ships with a fully working user authentication system (Local) but you
# can use an external system.
#
# If you want to have all users authenticate only to an external user management
# system (for example: MyAuthSystem) you should write:
#
#     AuthenticatorList = [('MyAuthSystem', {})]
#
# Where the second element of the tuple is a dictionary with the configuration.
#
# If you want to authenticate users against more than one authentication system
# you can write them like this (systems will be queried about users from left
# to right):
#
#     AuthenticatorList = [('Local', {}), ('LDAP', {}), ('MyAuthSystem', {})]
#
# If you want to setup SSO in your authenticator you should setup the variable
# SSOActive to True.
#
<<<<<<< HEAD
#     AuthenticatorList = [('MyAuthSystem', {'SSOActive': True})]
=======
# LDAPConfig = {'uri': '[ldap|ldaps]://myldapserver.example.com:port',
#               # by default the port is 389 if you do not specify.
>>>>>>> 623e6f11
#
# You can also can configure the mapping of the SSO attributes with the variable SSOMapping. An example:
#
# AuthenticatorList = [ ('Local', {}),
#                        ('MyAuthSystem', {'SSOActive': True,
#                                          'LogoutCallbackURL': 'https://example.com/wsignout',
#                                          'SSOMapping' = { 'email': 'ADFS_EMAIL',
#                                                           'login': 'ADFS_LOGIN',
#                                                           'personId': 'ADFS_PERSONID',
#                                                           'phone': 'ADFS_PHONENUMBER',
#                                                           'fax': 'ADFS_FAXNUMBER',
#                                                           'lastname': 'ADFS_LASTNAME',
#                                                           'firstname': 'ADFS_FIRSTNAME',
#                                                           'institute': 'ADFS_HOMEINSTITUTE'},
#                                                           'ResetPasswordMessage': 'Please contact helpdesk or access this url: http://example.com'
#                                          })]
#
#
# Please note that some authentication systems may require extra dependency libs.
# For instance, for LDAP authentication, you will also need to install the python-ldap lib:
#
#  $ pip install python-ldap
#
#
# As an example if you want to setup the LDAP Authenticator you should define as following:
#
# AuthenticatorList  = [('LDAP', { 'host': 'myldapserver.example.com',
#
#                                   # use TLS (do so, if your server allows)
#                                   'useTLS': True,
#
#                                   # filter parameters for users, base DN to use
#                                   'peopleDNQuery': ('uid={0}', 'DC=example,DC=com'),
#
#                                   # filter parameters for groups, base DN to use
#                                   'groupDNQuery': ('cn={0}', 'OU=Groups,DC=example,DC=com'),
#
#                                   # SLAPD or ActiveDirectory
#                                   'groupStyle': 'SLAPD',
#
#                                   # access credentials of a user with read access
#                                    'accessCredentials': ('CN=user,OU=Users,DC=example,DC=com','secret_password')
#                                   }
#
#
# The default configuration will use only Indico's authentication system.

AuthenticatorList    = [('Local', {})]

# If you only want to allow users to login via SSO you can disable the normal login page.
# DisplayLoginPage = True

# Sessions are only stored for a certain time. You can modify the duration here. By setting
# the lifetime to 0 the cookie will expire when the browser is closed.
# SessionLifetime = 86400 * 31


#------------------------------------------------------------------------------
# OFFLINE WEBSITE PACKAGES CREATION
#------------------------------------------------------------------------------
# Indico allows users to download their event so they can run it offline.
#
# The OfflineStore variable points to a directory that Indico will use to store
# the offline website packages.
#
# If the OfflineStore variable is not set, the functionality will be disabled.
#
# OfflineStore         = "/opt/indico/archive"


#------------------------------------------------------------------------------
# OAUTH PARAMETERS
#------------------------------------------------------------------------------

# Time to live of the OAuth Tokens
OAuthAccessTokenTTL = 10000


#------------------------------------------------------------------------------
# INDICO MOBILE
#------------------------------------------------------------------------------

# If you have an installation of the mobile version of Indico, you can enable the
# notification that encourages its usage when the user accesses the Desktop Indico
# from a mobile device. One only needs to add the URL of Indico mobile here:
# MobileURL = "http://m.indico.your.domain"<|MERGE_RESOLUTION|>--- conflicted
+++ resolved
@@ -217,12 +217,7 @@
 # If you want to setup SSO in your authenticator you should setup the variable
 # SSOActive to True.
 #
-<<<<<<< HEAD
-#     AuthenticatorList = [('MyAuthSystem', {'SSOActive': True})]
-=======
-# LDAPConfig = {'uri': '[ldap|ldaps]://myldapserver.example.com:port',
-#               # by default the port is 389 if you do not specify.
->>>>>>> 623e6f11
+# AuthenticatorList = [('MyAuthSystem', {'SSOActive': True})]
 #
 # You can also can configure the mapping of the SSO attributes with the variable SSOMapping. An example:
 #
@@ -249,23 +244,24 @@
 #
 # As an example if you want to setup the LDAP Authenticator you should define as following:
 #
-# AuthenticatorList  = [('LDAP', { 'host': 'myldapserver.example.com',
-#
-#                                   # use TLS (do so, if your server allows)
-#                                   'useTLS': True,
-#
-#                                   # filter parameters for users, base DN to use
-#                                   'peopleDNQuery': ('uid={0}', 'DC=example,DC=com'),
-#
-#                                   # filter parameters for groups, base DN to use
-#                                   'groupDNQuery': ('cn={0}', 'OU=Groups,DC=example,DC=com'),
-#
-#                                   # SLAPD or ActiveDirectory
-#                                   'groupStyle': 'SLAPD',
-#
-#                                   # access credentials of a user with read access
-#                                    'accessCredentials': ('CN=user,OU=Users,DC=example,DC=com','secret_password')
-#                                   }
+# AuthenticatorList  = [('LDAP', {# by default the port is 389 if you do not specify.
+#                                 'uri': '[ldap|ldaps]://myldapserver.example.com:port',
+#
+#                                 # use TLS (do so, if your server allows)
+#                                 'useTLS': True,
+#
+#                                 # filter parameters for users, base DN to use
+#                                 'peopleDNQuery': ('uid={0}', 'DC=example,DC=com'),
+#
+#                                 # filter parameters for groups, base DN to use
+#                                 'groupDNQuery': ('cn={0}', 'OU=Groups,DC=example,DC=com'),
+#
+#                                 # SLAPD or ActiveDirectory
+#                                 'groupStyle': 'SLAPD',
+#
+#                                 # access credentials of a user with read access
+#                                  'accessCredentials': ('CN=user,OU=Users,DC=example,DC=com','secret_password')
+#                                 }
 #
 #
 # The default configuration will use only Indico's authentication system.
