import sys, getopt, logging, argparse, urlparse, re

<<<<<<< HEAD
# check for ipython support
try:
    from IPython.Shell import IPShellEmbed
    HAS_IPYTHON = True
except ImportError:
    import code
    HAS_IPYTHON = False

=======
>>>>>>> 2b572f3d
from wsgiref.simple_server import make_server, WSGIServer, WSGIRequestHandler
from wsgiref.util import shift_path_info
from BaseHTTPServer import HTTPServer, BaseHTTPRequestHandler
from SocketServer import ThreadingMixIn

from indico.web.wsgi.indico_wsgi_handler import application
from indico.core.index import Catalog

## indico legacy imports
import MaKaC
from MaKaC.common import Config
from MaKaC.common.db import DBMgr
from MaKaC.conference import Conference, Category, ConferenceHolder, CategoryManager
from MaKaC.user import AvatarHolder, GroupHolder
from MaKaC.common.info import HelperMaKaCInfo
from MaKaC.common.indexes import IndexesHolder
from MaKaC.common.logger import Logger
from MaKaC.plugins.base import PluginsHolder

try:
    from IPython.frontend.terminal.embed import InteractiveShellEmbed
    from IPython.config.loader import Config as IPConfig
    OLD_IPYTHON = False
except ImportError:
    # IPython <0.12
    from IPython.Shell import IPShellEmbed
    OLD_IPYTHON = True


SHELL_BANNER = '\nindico %s\n' % MaKaC.__version__


def add(namespace, element, name=None, doc=None):

    if not name:
        name = element.__name__
    namespace[name] = element

    print "+ '%s'" % name,
    if doc:
        print ": %s" % doc
    else:
        print


class ThreadedWSGIServer(ThreadingMixIn, WSGIServer):
     pass


def refServer(host='localhost', port=8000):
    """
    Run an Indico WSGI ref server instance
    Very simple dispatching app
    """

    config = Config.getInstance()

    baseURL = config.getBaseURL()
    path = urlparse.urlparse(baseURL)[2].rstrip('/')

    def fake_app(environ, start_response):
        rpath = environ['PATH_INFO']
        m = re.match(r'^%s(.*)$' % path, rpath)
        if m:
            environ['PATH_INFO'] = m.group(1)
            environ['SCRIPT_NAME'] = path
            for msg in application(environ, start_response):
                yield msg
        else:
            start_response("404 NOT FOUND", [])
            yield 'Not found'

    print "Serving on port %d..." % port
    httpd = make_server(host, port, fake_app,
                        server_class=ThreadedWSGIServer,
                        handler_class=WSGIRequestHandler)
    # Serve until process is killed
    httpd.serve_forever()


def setupNamespace(dbi):

    namespace = {'dbi': dbi}

    add(namespace, MaKaC, doc='MaKaC base package')
    add(namespace, Conference)
    add(namespace, Category)
    add(namespace, ConferenceHolder)
    add(namespace, CategoryManager)
    add(namespace, AvatarHolder)
    add(namespace, GroupHolder)
    add(namespace, HelperMaKaCInfo)
    add(namespace, PluginsHolder)
    add(namespace, Catalog)
    add(namespace, IndexesHolder)

    add(namespace, HelperMaKaCInfo.getMaKaCInfoInstance(), 'minfo', 'MaKaCInfo instance')

    return namespace

def main():
    formatter = logging.Formatter("%(asctime)s %(name)-16s: %(levelname)-8s - %(message)s")
    parser = argparse.ArgumentParser(description='Process some integers.')

    parser.add_argument('--logging', action='store',
                        help='display logging messages for specified level')

    parser.add_argument('--web-server', action='store_true',
                        help='run a standalone WSGI web server with Indico')

    args, remainingArgs = parser.parse_known_args()

    if 'logging' in args and args.logging:
        logger = Logger.get()
        handler = logging.StreamHandler()
        handler.setLevel(getattr(logging, args.logging))
        handler.setFormatter(formatter)
        logger.addHandler(handler)

    if 'web_server' in args and args.web_server:
        config = Config.getInstance()
        refServer(config.getHostNameURL(), int(config.getPortURL()))
    else:
        dbi = DBMgr.getInstance()
        dbi.startRequest()

        namespace = setupNamespace(dbi)

<<<<<<< HEAD
        if HAS_IPYTHON:
            ipshell = IPShellEmbed(remainingArgs,
                                   banner=SHELL_BANNER,
                                   exit_msg='Good luck',
                                   user_ns=namespace)
=======
        if OLD_IPYTHON:
            ipshell = IPShellEmbed(remainingArgs,
                                   banner='Indico Shell',
                                   exit_msg='Good luck',
                                   user_ns=namespace)
        else:
            config = IPConfig()
            ipshell = InteractiveShellEmbed(config=config,
                                            banner1='Indico Shell',
                                            exit_msg='Good luck',
                                            user_ns=namespace)
>>>>>>> 2b572f3d

            ipshell()
        else:
            console = code.InteractiveConsole(namespace)
            console.interact(SHELL_BANNER)

        dbi.abort()
        dbi.endRequest()<|MERGE_RESOLUTION|>--- conflicted
+++ resolved
@@ -1,16 +1,5 @@
 import sys, getopt, logging, argparse, urlparse, re
 
-<<<<<<< HEAD
-# check for ipython support
-try:
-    from IPython.Shell import IPShellEmbed
-    HAS_IPYTHON = True
-except ImportError:
-    import code
-    HAS_IPYTHON = False
-
-=======
->>>>>>> 2b572f3d
 from wsgiref.simple_server import make_server, WSGIServer, WSGIRequestHandler
 from wsgiref.util import shift_path_info
 from BaseHTTPServer import HTTPServer, BaseHTTPRequestHandler
@@ -31,14 +20,18 @@
 from MaKaC.plugins.base import PluginsHolder
 
 try:
+    HAS_IPYTHON = True
     from IPython.frontend.terminal.embed import InteractiveShellEmbed
     from IPython.config.loader import Config as IPConfig
     OLD_IPYTHON = False
 except ImportError:
-    # IPython <0.12
-    from IPython.Shell import IPShellEmbed
-    OLD_IPYTHON = True
-
+    try:
+        # IPython <0.12
+        from IPython.Shell import IPShellEmbed
+        OLD_IPYTHON = True
+    except ImportError:
+        import code
+        HAS_IPYTHON = False
 
 SHELL_BANNER = '\nindico %s\n' % MaKaC.__version__
 
@@ -139,25 +132,18 @@
 
         namespace = setupNamespace(dbi)
 
-<<<<<<< HEAD
         if HAS_IPYTHON:
-            ipshell = IPShellEmbed(remainingArgs,
+            if OLD_IPYTHON:
+                ipshell = IPShellEmbed(remainingArgs,
                                    banner=SHELL_BANNER,
                                    exit_msg='Good luck',
                                    user_ns=namespace)
-=======
-        if OLD_IPYTHON:
-            ipshell = IPShellEmbed(remainingArgs,
-                                   banner='Indico Shell',
-                                   exit_msg='Good luck',
-                                   user_ns=namespace)
-        else:
-            config = IPConfig()
-            ipshell = InteractiveShellEmbed(config=config,
-                                            banner1='Indico Shell',
+            else:
+                config = IPConfig()
+                ipshell = InteractiveShellEmbed(config=config,
+                                            banner1=SHELL_BANNER,
                                             exit_msg='Good luck',
                                             user_ns=namespace)
->>>>>>> 2b572f3d
 
             ipshell()
         else:
