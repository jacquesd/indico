--- conflicted
+++ resolved
@@ -1945,222 +1945,6 @@
     padding-left: 20px;
 }
 
-<<<<<<< HEAD
-=======
-.UIInPlaceTextField
-{
-}
-
-#search-advanced-help-tooltip code {
-    font-size: 1.1em;
-}
-
-#search-advanced-help-tooltip .field {
-    color: #8a8a45;
-}
-
-#search-advanced-help-tooltip .negation {
-    color: #b00;
-}
-
-div#UISearchBox
-{
-    position: absolute;
-    right: 0.5em;
-    top: 50px;
-    border: none;
-    font-size: 13px;
-    z-index: 1;
-}
-
-div#UISearchBox .searchButton
-{
-    float: right;
-    border-left: 1px solid #003042;
-    width: 28px;
-    height: 21px;
-    line-height: 21px;
-    cursor: pointer;
-    background: #444;
-    text-align: center;
-    color: #fafafa;
-}
-
-div#UISearchBox #searchControls
-{
-    width: auto;
-    border: 1px solid #003042;
-    height: 21px;
-    overflow: hidden;
-    background-color: white;
-}
-
-div#UISearchBox #searchControls input
-{
-    border: 0;
-    font-weight: normal;
-    color: #333;
-}
-
-div#UISearchBox #searchText
-{
-    margin-left: 3px;
-    min-width: 150px;
-    width: auto;
-    height: 19px;
-}
-
-div#UISearchBox #extraOptions
-{
-    border: 1px solid #888888;
-    border-radius: 6px;
-    min-width: 250px;
-    white-space: nowrap;
-    width: 100%;
-    display: none;
-    position: absolute;
-    top: 23px;
-    right: 0px;
-    background-color: white;
-}
-
-
-div#UISearchBox #extraOptions table {
-    width:auto;
-}
-
-div#UISearchBox #extraOptions table td:first-child {
-    padding-left: 10px;
-}
-
-div#UISearchBox #extraOptions input {
-    margin-left: 8px;
-    font-size: 12px;
-    width: 148px;
-}
-
-div#UISearchBox #extraOptions select {
-    margin-left: 8px;
-    font-size: 12px;
-    width: 148px;
-}
-
-div#UISearchBox #extraOptions td {
-    font-size: 12px;
-    color: #444;
-}
-
-div#UISearchBox #advancedOptionsLabel {
-    text-align: center;
-    padding: 5px;
-    border-radius: 6px 6px 0 0;
-    background-color: #ECECEC;
-    font-style: italic;
-    border-bottom: 1px solid #AAAAAA;
-}
-
-div#UISearch
-{
-    position:relative;
-    border: none;
-    font-size: 13px;
-    z-index: 1;
-}
-
-div#UISearch .searchButton
-{
-    float:right;
-    border-left: 1px solid #888;
-    width: auto;
-}
-
-div#UISearch #searchText2
-{
-    padding:3px;
-    width: auto;
-}
-
-div#UISearch #searchControls
-{
-    width: auto;
-    border: 1px solid #888;
-    height: 21px;
-    overflow: hidden;
-    background-color: white;
-}
-
-div#UISearch #searchControls input
-{
-    border: 0;
-    color: black;
-    font-weight: normal;
-}
-
-div.searchTag
-{
-    max-width:112px;
-    display:table-cell;
-    line-height: 13px;
-    height: 13px;
-    vertical-align: middle;
-    margin: 1px 1px 1px 1px;
-    padding: 2px 5px;
-    float: left;
-    user-select: none;
-    -ms-user-select:none;
-    -o-user-select: none;
-    -webkit-user-select: none;
-    -moz-user-select: -moz-none;
-    font-size: 11px;
-    overflow: hidden;
-    opacity: 0.6;
-}
-
-.searchTag .where
-{
-    max-width:100px;
-    white-space: nowrap;
-    overflow: hidden;
-    text-overflow:ellipsis;
-    float:left;
-}
-
-.everywhere
-{
-    color: #fff !important;
-    border: 1px solid #566E89;
-    text-shadow: 0 1px 0 #666;
-    background-color: #aaa;
-    cursor: default;
-
-}
-.inCategory
-{
-    color: #fff;
-    border: 1px solid #566E89;
-    background-color: #8EA1B7;
-    text-shadow: 0 1px 0 #666;
-    cursor: default;
-}
-.inCategoryOver
-{
-    color: #566E89;
-    border: 1px solid #566E89;
-    background-color: #8EA1B7;
-    cursor: pointer;
-}
-.cross
-{
-    font-weight:bold;
-    color: #566E89;
-    float: right;
-    cursor: pointer;
-    font-size: 10px;
-    margin-left:4px;
-    line-height: 12px;
-}
-
->>>>>>> 2ebc11a4
 .arrowExpandIcon
 {
     background: transparent url(../images/menu_arrow_black.png) scroll no-repeat center center;
