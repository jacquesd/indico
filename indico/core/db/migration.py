# -*- coding: utf-8 -*-
##
##
## This file is part of Indico.
## Copyright (C) 2002 - 2014 European Organization for Nuclear Research (CERN).
##
## Indico is free software; you can redistribute it and/or
## modify it under the terms of the GNU General Public License as
## published by the Free Software Foundation; either version 3 of the
## License, or (at your option) any later version.
##
## Indico is distributed in the hope that it will be useful, but
## WITHOUT ANY WARRANTY; without even the implied warranty of
## MERCHANTABILITY or FITNESS FOR A PARTICULAR PURPOSE.  See the GNU
## General Public License for more details.
##
## You should have received a copy of the GNU General Public License
## along with Indico;if not, see <http://www.gnu.org/licenses/>.

from ZODB.DB import DB

"""
We have two dictionaries

    - globalname_dict: We declare the classes that are going to be moved or renamed.
                       The key is the name to be renamed or moved.
                       The value is a tuple with the new module name and the new class; it can have only one value
                       or both.
    - modulename_dict: We declare the modules that are going to be moved.
                       The key is the old module's name and if it finishes with '.' means that
                       that module and all submodules are going to be moved.
                       The value is the new module and also follows the same rules as the key.
"""

globalname_dict = {
    "PersistentMapping": ("persistent.mapping", None),
    "PersistentList": ("persistent.list", None),
    'SlotSchedule': ('MaKaC.schedule', 'SlotSchedule'),
<<<<<<< HEAD
=======
    'PosterSlotSchedule': ('MaKaC.schedule', 'PosterSlotSchedule'),
>>>>>>> ea2fb693
    "CERNGroup": ("MaKaC.authentication.LDAPAuthentication", "LDAPGroup"),
    "PeriodicTask": ("indico.modules.scheduler.tasks.periodic", None),
    "PeriodicUniqueTask": ("indico.modules.scheduler.tasks.periodic", None),
    "TaskOccurrence": ("indico.modules.scheduler.tasks.periodic", None),
    "CategoryStatisticsUpdaterTask": ("indico.modules.scheduler.tasks.periodic", None),
    "FoundationSyncTask": ("indico.modules.scheduler.tasks.periodic", None),
    "SamplePeriodicTask": ("indico.modules.scheduler.tasks.periodic", None),
    'RoomReservationTask': ('indico.modules.scheduler.tasks', 'DeletedTask'),
    'RoomReservationEndTask': ('indico.modules.scheduler.tasks', 'DeletedTask')
}

modulename_dict = {
    "IndexedCatalog.BTrees.": "BTrees.",
    "MaKaC.plugins.EPayment.CERNYellowPay.": "indico.ext.epayment.cern."
}


class MigratedDB(DB):
    """Subclass of ZODB.DB necessary to remove possible existing dependencies
        from IC"""

    def classFactory(self, connection, modulename, globalname):
        if globalname in globalname_dict:
            if globalname_dict[globalname][0]:
                modulename = globalname_dict[globalname][0]
            if globalname_dict[globalname][1]:
                globalname = globalname_dict[globalname][1]
        # There is an else in order to do not overwrite the rule.
        # It could create some inconsistency
        elif modulename in modulename_dict:
            modulename = modulename_dict[modulename]
        else:
            # This is the case of a module with submodules
            for former_mod_name in modulename_dict:
                if former_mod_name[-1] == "." and modulename.startswith(former_mod_name):
                        modulename = modulename_dict[former_mod_name] + modulename[len(former_mod_name):]
        return DB.classFactory(self, connection, modulename, globalname)<|MERGE_RESOLUTION|>--- conflicted
+++ resolved
@@ -36,10 +36,7 @@
     "PersistentMapping": ("persistent.mapping", None),
     "PersistentList": ("persistent.list", None),
     'SlotSchedule': ('MaKaC.schedule', 'SlotSchedule'),
-<<<<<<< HEAD
-=======
     'PosterSlotSchedule': ('MaKaC.schedule', 'PosterSlotSchedule'),
->>>>>>> ea2fb693
     "CERNGroup": ("MaKaC.authentication.LDAPAuthentication", "LDAPGroup"),
     "PeriodicTask": ("indico.modules.scheduler.tasks.periodic", None),
     "PeriodicUniqueTask": ("indico.modules.scheduler.tasks.periodic", None),
