--- conflicted
+++ resolved
@@ -114,11 +114,7 @@
     return ak, onlyPublic
 
 
-<<<<<<< HEAD
-def buildAW(ak, onlyPublic=False):
-=======
 def buildAW(ak, req, onlyPublic=False):
->>>>>>> da5b430b
     aw = AccessWrapper()
     aw.setIP(str(req.get_remote_ip()))
     if ak and not onlyPublic:
@@ -132,12 +128,9 @@
     return aw
 
 
-<<<<<<< HEAD
+
 def handler(prefix, path):
     path = posixpath.join('/', prefix, path)
-=======
-def handler(req, **params):
->>>>>>> da5b430b
     ContextManager.destroy()
     clearCache()  # init fossil cache
     logger = Logger.get('httpapi')
@@ -193,10 +186,10 @@
                 if enforceOnlyPublic:
                     onlyPublic = True
                 # Create an access wrapper for the API key's user
-                aw = buildAW(ak, onlyPublic)
+                aw = buildAW(ak, req, onlyPublic)
             else: # Access Token (OAuth)
                 at = OAuthUtils.OAuthCheckAccessResource()
-                aw = buildAW(at, onlyPublic)
+                aw = buildAW(at, req, onlyPublic)
             # Get rid of API key in cache key if we did not impersonate a user
             if ak and aw.getUser() is None:
                 cacheKey = normalizeQuery(path, query,
