<<<<<<< HEAD
<%
from MaKaC.common.Announcement import getAnnoucementMgrInstance
announcement = getAnnoucementMgrInstance().getText()
%>

% if 'login_as_orig_user' in _session:
    <div class="impersonation-header clearfix">
        <span class="text">
            ${ _('Logged in as') }:
            ${ _session['login_as_orig_user']['user_name'] } &raquo; ${ currentUser.getStraightFullName(upper=False) }
        </span>
        <span class="undo-login-as icon-close contextHelp" title="Switch back to ${ _session['login_as_orig_user']['user_name'] }"></span>
    </div>
% endif

% if announcement != '':
    <div class="pageOverHeader clearfix">
        ${ announcement }
=======
% if announcement_header:
    <div class="pageOverHeader clearfix" id="announcementHeader">
        <div class="left">
        ${announcement_header}
        </div>
        <div class="icon-close icon-announcement" id="closeAnnouncement"></div>
>>>>>>> da5b430b
    </div>
    <script type="text/javascript">
    $('#closeAnnouncement').click(function(){
        $.jStorage.set("hideAnnouncement", "${announcement_header_hash}");
        $('#announcementHeader').slideUp("fast");
    });

    $(function() {
        if($.jStorage.get("hideAnnouncement") != "${announcement_header_hash}"){
            $("#announcementHeader").show();
        }
     });
    </script>
% endif<|MERGE_RESOLUTION|>--- conflicted
+++ resolved
@@ -1,9 +1,3 @@
-<<<<<<< HEAD
-<%
-from MaKaC.common.Announcement import getAnnoucementMgrInstance
-announcement = getAnnoucementMgrInstance().getText()
-%>
-
 % if 'login_as_orig_user' in _session:
     <div class="impersonation-header clearfix">
         <span class="text">
@@ -14,17 +8,12 @@
     </div>
 % endif
 
-% if announcement != '':
-    <div class="pageOverHeader clearfix">
-        ${ announcement }
-=======
 % if announcement_header:
     <div class="pageOverHeader clearfix" id="announcementHeader">
         <div class="left">
         ${announcement_header}
         </div>
         <div class="icon-close icon-announcement" id="closeAnnouncement"></div>
->>>>>>> da5b430b
     </div>
     <script type="text/javascript">
     $('#closeAnnouncement').click(function(){
