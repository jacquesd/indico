--- conflicted
+++ resolved
@@ -164,30 +164,17 @@
    {label: "${ _("Building") }", filterType: "building", inputType: "text", property: "number", optional: true, defaultValue: "", activeIf: buildingFilterActiveIf},
     {label: "${ _("Around the building") }", filterType: "building", inputType: "boolean", optional: true, defaultValue: false,
         filterFunction: distanceFilter, enabledIf: buildingFilterEnabledIf},
-<<<<<<< HEAD
     {label: "${ _("Floor") }", filterType: "room", inputType: "text", filterFunction: floorFilter, optional: true, defaultValue: ""},
     {label: "${ _("Description") }", filterType: "room", inputType: "subtext", property: "comments", optional: true, defaultValue: ""},
     {label: "${ _("Min. capacity") }", filterType: "room", inputType: "text", filterFunction: capacityFilter, optional: true, defaultValue: ""},
 % if not forVideoConference:
     {label: "${ _("Video conference") }", filterType: "room", inputType: "boolean", defaultValue: false, property: "needsAVCSetup", optional: true, defaultValue: false},
+    {label: "${ _("Webcast/Recording") }", filterType: "room", inputType: "boolean", defaultValue: false, property: "hasWebcastRecording", optional: true, defaultValue: false},
 % endif
     {label: "${ _("Only public rooms") }", filterType: "room", inputType: "boolean", property: "isReservable", optional: true, defaultValue:false},
     {label: "${ _("Auto confirm") }", filterType: "room", inputType: "boolean", property: "isAutoConfirm", optional: true, defaultValue:false},
     {label: "${ _("Only mine") }", filterType: "room", inputType: "boolean", property: "responsibleId", optional: true, defaultValue:false, checkedValue: ${ user.id }},
     {label: "${ _("Is active") }", filterType: "room", inputType: "boolean", property: "isActive", optional: true, defaultValue:true}
-=======
-    {label: "<%= _("Floor") %>", filterType: "room", inputType: "text", filterFunction: floorFilter, optional: true, defaultValue: ""},
-    {label: "<%= _("Description") %>", filterType: "room", inputType: "subtext", property: "comments", optional: true, defaultValue: ""},
-    {label: "<%= _("Min. capacity") %>", filterType: "room", inputType: "text", filterFunction: capacityFilter, optional: true, defaultValue: ""},
-<% if not forVideoConference: %>
-    {label: "<%= _("Video conference") %>", filterType: "room", inputType: "boolean", defaultValue: false, property: "needsAVCSetup", optional: true, defaultValue: false},
-    {label: "<%= _("Webcast/Recording") %>", filterType: "room", inputType: "boolean", defaultValue: false, property: "hasWebcastRecording", optional: true, defaultValue: false},
-<% end %>
-    {label: "<%= _("Only public rooms") %>", filterType: "room", inputType: "boolean", property: "isReservable", optional: true, defaultValue:false},
-    {label: "<%= _("Auto confirm") %>", filterType: "room", inputType: "boolean", property: "isAutoConfirm", optional: true, defaultValue:false},
-    {label: "<%= _("Only mine") %>", filterType: "room", inputType: "boolean", property: "responsibleId", optional: true, defaultValue:false, checkedValue: <%= user.id %>},
-    {label: "<%= _("Is active") %>", filterType: "room", inputType: "boolean", property: "isActive", optional: true, defaultValue:true}
->>>>>>> 1a8cb5d3
 ];
 
 function initializeAvailabilityFields() {
