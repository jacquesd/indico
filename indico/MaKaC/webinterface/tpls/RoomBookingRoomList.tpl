--- conflicted
+++ resolved
@@ -49,14 +49,10 @@
                         <% onClickDetails = 'onclick="window.location=\'%s\'"' % myDetails %>
                         <% bookMe = bookingFormUH.getURL( room ) %>
                         <% modifyMe = urlHandlers.UHRoomBookingRoomForm.getURL( room ) %>
-<<<<<<< HEAD
                         <% if mapAvailable: %>
                             <% showMeOnMap = urlHandlers.UHRoomBookingMapOfRooms.getURL(roomID=room.id) %>
                         <% end %>
-					    <tr style="height: 60px" id="<%= room.id %>" onmouseover="handleMouseOverResv(<%=room.id%>)" onmouseout="handleMouseOutResv(<%=room.id%>)">
-=======
 					    <tr style="height: 60px" id="<%= room.id %>" class="resvHover">
->>>>>>> 2aa6a69f
 					        <td <%=onClickDetails%> >
 					            <% if room.photoId != None: %>
 					                <img src="<%= room.getSmallPhotoURL() %>" />
