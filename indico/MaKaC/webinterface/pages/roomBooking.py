# -*- coding: utf-8 -*-
##
##
## This file is part of CDS Indico.
## Copyright (C) 2002, 2003, 2004, 2005, 2006, 2007 CERN.
##
## CDS Indico is free software; you can redistribute it and/or
## modify it under the terms of the GNU General Public License as
## published by the Free Software Foundation; either version 2 of the
## License, or (at your option) any later version.
##
## CDS Indico is distributed in the hope that it will be useful, but
## WITHOUT ANY WARRANTY; without even the implied warranty of
## MERCHANTABILITY or FITNESS FOR A PARTICULAR PURPOSE.  See the GNU
## General Public License for more details.
##
## You should have received a copy of the GNU General Public License
## along with CDS Indico; if not, write to the Free Software Foundation, Inc.,
## 59 Temple Place, Suite 330, Boston, MA 02111-1307, USA.

from MaKaC.common.general import *
import MaKaC.webinterface.urlHandlers as urlHandlers
import MaKaC.webinterface.wcomponents as wcomponents
from MaKaC.webinterface.pages.main import WPMainBase
from MaKaC.webinterface.pages.base import WPNotDecorated
from MaKaC.rb_location import CrossLocationDB, Location
import MaKaC.common.info as info

#import MaKaC.common.info as info
#import MaKaC.archives as archives


# 0. Base classes...
#class WPRoomBookingBase0( WPMainBase ):
#    def _getHeadContent( self ):
#        """
#        !!!! WARNING
#        If you update the following, you will need to do
#        the same update in:
#        roomBooking.py / WPRoomBookingBase0  AND
#        conferences.py / WPConfModifRoomBookingBase
#
#        For complex reasons, these two inheritance chains
#        should not have common root, so this duplication is
#        necessary evil. (In general, one chain is for standalone
#        room booking and second is for conference-context room
#        booking.)
#        """
#        baseurl = self._getBaseURL()
#        conf = Config.getInstance()
#        return """
#        <!-- Lightbox -->
#        <link rel="stylesheet" href="%s/js/lightbox/lightbox.css"> <!--lightbox.css-->
#        <script type="text/javascript" src="%s/js/lightbox/lightbox.js"></script>
#
#        <!-- Our libs -->
#        <script type="text/javascript" src="%s/js/indico/validation.js"></script>
#
#        <!-- Calendar -->
#        <link rel="stylesheet" type="text/css" href="%s/css/calendar-blue.css" />
#        <script type="text/javascript" src="%s"></script>
#        <script type="text/javascript" src="%s"></script>
#        """ % ( baseurl, baseurl, baseurl, baseurl, urlHandlers.UHJavascriptCalendar.getURL(),
#                urlHandlers.UHJavascriptCalendarSetup.getURL() )


class WPRoomBookingBase( WPMainBase ):

    def _getTitle(self):
        return WPMainBase._getTitle(self) + " - " + _("Room Booking")

    def getJSFiles(self):
        return WPMainBase.getJSFiles(self) + \
                self._includeJSPackage('Management')

    def _getHeadContent( self ):
        """
        !!!! WARNING
        If you update the following, you will need to do
        the same update in:
        roomBooking.py / WPRoomBookingBase0  AND
        conferences.py / WPConfModifRoomBookingBase

        For complex reasons, these two inheritance chains
        should not have common root, so this duplication is
        necessary evil. (In general, one chain is for standalone
        room booking and second is for conference-context room
        booking.)
        """
        baseurl = self._getBaseURL()
        return """
        <!-- Lightbox -->
        <link rel="stylesheet" href="%s/js/lightbox/lightbox.css"> <!--lightbox.css-->
        <script type="text/javascript" src="%s/js/lightbox/lightbox.js"></script>

        <!-- Our libs -->
        <script type="text/javascript" src="%s/js/indico/Legacy/validation.js"></script>
        """ % ( baseurl, baseurl, baseurl)

    def _getSideMenu(self):
        minfo = info.HelperMaKaCInfo.getMaKaCInfoInstance()

        self._leftMenu = wcomponents.BasicSideMenu(self._getAW().getUser() != None)

        self._showResponsible = False


        if minfo.getRoomBookingModuleActive() and CrossLocationDB.isConnected():
            self._showResponsible = ( self._getAW().getUser() != None ) and self._getAW().getUser().isResponsibleForRooms()

        self._roomsOpt = wcomponents.SideMenuSection(_("View Rooms"), \
                                        urlHandlers.UHRoomBookingSearch4Rooms.getURL() )
        self._roomSearchOpt = wcomponents.SideMenuItem(_("Search rooms"),
                                        urlHandlers.UHRoomBookingSearch4Rooms.getURL(),
                                        enabled=True)
        self._roomMapOpt = wcomponents.SideMenuItem(_("Map of rooms"),
                                        urlHandlers.UHRoomBookingMapOfRooms.getURL(),
                                        enabled=True)
        self._myRoomListOpt = wcomponents.SideMenuItem(_("My rooms"),
                                        urlHandlers.UHRoomBookingRoomList.getURL( onlyMy = True ),
                                        enabled=self._showResponsible)
        self._bookingsOpt = wcomponents.SideMenuSection(_("View Bookings"), \
                                        urlHandlers.UHRoomBookingSearch4Bookings.getURL())
        self._bookARoomOpt = wcomponents.SideMenuItem(_("Book a Room"), \
                                        urlHandlers.UHRoomBookingSearch4Rooms.getURL( forNewBooking = True ),
                                        enabled=True)
        self._bookingListSearchOpt = wcomponents.SideMenuItem(_("Search bookings"),
                                        urlHandlers.UHRoomBookingSearch4Bookings.getURL(),
                                        enabled=True)
        self._bookingListCalendarOpt = wcomponents.SideMenuItem(_("Calendar"),
                                        urlHandlers.UHRoomBookingBookingList.getURL( today = True, allRooms = True ),
                                        enabled=True)
        self._myBookingListOpt = wcomponents.SideMenuItem(_("My bookings"),
                                        urlHandlers.UHRoomBookingBookingList.getURL( onlyMy = True, autoCriteria = True ),
                                        enabled=True)
        self._myPreBookingListOpt = wcomponents.SideMenuItem(_("My PRE-bookings"),
                                        urlHandlers.UHRoomBookingBookingList.getURL( onlyMy = True, onlyPrebookings = True, autoCriteria = True ),
                                        enabled=True)
        self._usersBookings = wcomponents.SideMenuItem(_("Bookings in my rooms"),
                                        urlHandlers.UHRoomBookingBookingList.getURL( ofMyRooms = True, autoCriteria = True ),
                                        enabled=self._showResponsible)
        self._usersPrebookings = wcomponents.SideMenuItem(_("PRE-bookings in my rooms"),
                                        urlHandlers.UHRoomBookingBookingList.getURL( ofMyRooms = True, onlyPrebookings = True, autoCriteria = True ),
                                        enabled=self._showResponsible)
<<<<<<< HEAD

        self._blockingsOpt = wcomponents.SideMenuSection(_("Room Blocking"))
        self._usersBlockings = wcomponents.SideMenuItem(_("Blockings for my rooms"),
                                        urlHandlers.UHRoomBookingBlockingsMyRooms.getURL( filterState='pending' ),
                                        enabled=self._showResponsible)
        if self._showResponsible:
            self._myBlockingListOpt = wcomponents.SideMenuItem(_("My blockings"),
                                            urlHandlers.UHRoomBookingBlockingList.getURL( onlyMine = True, onlyRecent = True ),
                                            enabled=True)
        else:
            self._myBlockingListOpt = wcomponents.SideMenuItem(_("Blockings"),
                                            urlHandlers.UHRoomBookingBlockingList.getURL( onlyRecent = True ),
                                            enabled=True)
        self._blockRooms = wcomponents.SideMenuItem(_("Block rooms"),
                                        urlHandlers.UHRoomBookingBlockingForm.getURL(),
                                        enabled=self._showResponsible)


=======
        if self._rh._getUser().isRBAdmin():
            self._adminSect = wcomponents.SideMenuSection(_("Administration"), \
                                            urlHandlers.UHRoomBookingAdmin.getURL() )
            self._adminOpt = wcomponents.SideMenuItem(_("Administration"), \
                                            urlHandlers.UHRoomBookingAdmin.getURL() )
>>>>>>> 587d6941

        self._leftMenu.addSection( self._roomsOpt )
        self._roomsOpt.addItem( self._roomSearchOpt )
        if Location.getDefaultLocation().isMapAvailable():
            self._roomsOpt.addItem( self._roomMapOpt )
        self._roomsOpt.addItem( self._myRoomListOpt )
        self._leftMenu.addSection( self._bookingsOpt )
        self._bookingsOpt.addItem( self._bookARoomOpt )
        self._bookingsOpt.addItem( self._bookingListSearchOpt )
        self._bookingsOpt.addItem( self._bookingListCalendarOpt )
        self._bookingsOpt.addItem( self._myBookingListOpt )
        self._bookingsOpt.addItem( self._myPreBookingListOpt )
        self._bookingsOpt.addItem( self._usersBookings )
        self._bookingsOpt.addItem( self._usersPrebookings )
<<<<<<< HEAD
        self._leftMenu.addSection( self._blockingsOpt )
        self._blockingsOpt.addItem( self._blockRooms )
        self._blockingsOpt.addItem( self._myBlockingListOpt )
        self._blockingsOpt.addItem( self._usersBlockings )
=======
        if self._rh._getUser().isRBAdmin():
            self._leftMenu.addSection( self._adminSect )
            self._adminSect.addItem( self._adminOpt )
>>>>>>> 587d6941
        return self._leftMenu

    def _isRoomBooking(self):
        return True


class WPRoomBookingWelcome( WPRoomBookingBase ):

    def _getBody( self, params ):
        wc = wcomponents.WRoomBookingWelcome()
        return wc.getHTML( params )


# 1. Searching ...

class WPRoomBookingSearch4Rooms( WPRoomBookingBase ):

    def __init__( self, rh, forNewBooking = False ):
        self._rh = rh
        self._forNewBooking = forNewBooking
        WPRoomBookingBase.__init__( self, rh )

    def _getTitle(self):
        return WPRoomBookingBase._getTitle(self) + " - " + _("Search for rooms")

    def _setCurrentMenuItem( self ):
        if self._forNewBooking:
            self._bookARoomOpt.setActive(True)
        else:
            self._roomSearchOpt.setActive(True)

    def _getBody( self, params ):
        wc = wcomponents.WRoomBookingSearch4Rooms( self._rh, standalone = True )
        return wc.getHTML( params )

class WPRoomBookingSearch4Bookings( WPRoomBookingBase ):

    def __init__( self, rh ):
        self._rh = rh
        WPRoomBookingBase.__init__( self, rh )

    def _getTitle(self):
        return WPRoomBookingBase._getTitle(self) + " - " + _("Search for bookings")

    def _setCurrentMenuItem( self ):
        self._bookingListSearchOpt.setActive(True)

    def _getBody( self, params ):
        wc = wcomponents.WRoomBookingSearch4Bookings( self._rh )
        return wc.getHTML( params )

class WPRoomBookingSearch4Users( WPRoomBookingBase ):
    def __init__( self, rh ):
        self._rh = rh
        WPRoomBookingBase.__init__( self, rh )

    def _getBody( self, params ):
        wc = wcomponents.WUserSelection( \
             urlHandlers.UHRoomBookingSearch4Users.getURL(),
             forceWithoutExtAuth = self._rh._forceWithoutExtAuth,
             multi = False )
        params["addURL"] = urlHandlers.UHRoomBookingRoomForm.getURL()
        return wc.getHTML( params )

class WPRoomBookingMapOfRooms(WPRoomBookingBase):

    def __init__(self, rh, **params):
        self._rh = rh
        self._params = params
        WPRoomBookingBase.__init__(self, rh)

    def _getTitle(self):
        return WPRoomBookingBase._getTitle(self) + " - " + _("Map of rooms")

    def _setCurrentMenuItem(self):
        self._roomMapOpt.setActive(True)

    def _getBody(self, params):
        wc = wcomponents.WRoomBookingMapOfRooms(**self._params)
        return wc.getHTML(params)

class WPRoomBookingMapOfRoomsWidget(WPNotDecorated):

    def __init__(self, rh, aspects, buildings, defaultLocation, forVideoConference, roomID):
        WPNotDecorated.__init__(self, rh)
        self._aspects = aspects
        self._buildings = buildings
        self._defaultLocation = defaultLocation
        self._forVideoConference = forVideoConference
        self._roomID = roomID

    def getCSSFiles(self):
        return WPNotDecorated.getCSSFiles(self) + ['css/mapofrooms.css']

    def getJSFiles(self):
        return WPNotDecorated.getJSFiles(self) + \
               self._includeJSPackage('RoomBooking')

    def _getTitle(self):
        return WPNotDecorated._getTitle(self) + " - " + _("Map of rooms")

    def _setCurrentMenuItem(self):
        self._roomMapOpt.setActive(True)

    def _getBody(self, params):
        wc = wcomponents.WRoomBookingMapOfRoomsWidget(self._aspects, self._buildings, self._defaultLocation, self._forVideoConference, self._roomID)
        return wc.getHTML(params)

# 2. List of ...

class WPRoomBookingRoomList( WPRoomBookingBase ):

    def __init__( self, rh, onlyMy = False ):
        self._rh = rh
        self._onlyMy = onlyMy
        WPRoomBookingBase.__init__( self, rh )

    def _getTitle(self):
        if self._onlyMy:
            return WPRoomBookingBase._getTitle(self) + " - " + _("My Rooms")
        else:
            return WPRoomBookingBase._getTitle(self) + " - " + _("Found rooms")

    def _setCurrentMenuItem( self ):
        if self._onlyMy:
            self._myRoomListOpt.setActive(True)
        else:
            self._roomSearchOpt.setActive(True)


    def _getBody( self, params ):
        wc = wcomponents.WRoomBookingRoomList( self._rh, standalone = True )
        return wc.getHTML( params )

class WPRoomBookingBookingList( WPRoomBookingBase ):

    def __init__( self, rh, today=False, onlyMy=False, onlyPrebookings=False, onlyMyRooms=False ):
        self._rh = rh
        WPRoomBookingBase.__init__( self, rh )

    def getJSFiles(self):
        return WPRoomBookingBase.getJSFiles(self) + \
            self._includeJSPackage('RoomBooking')

    def _getTitle(self):
        if self._rh._today:
            return WPRoomBookingBase._getTitle(self) + " - " + _("Calendar")
        elif self._rh._onlyMy and self._rh._onlyPrebookings:
            return WPRoomBookingBase._getTitle(self) + " - " + _("My PRE-bookings")
        elif self._rh._onlyMy:
            return WPRoomBookingBase._getTitle(self) + " - " + _("My bookings")
        elif self._rh._ofMyRooms and self._rh._onlyPrebookings:
            return WPRoomBookingBase._getTitle(self) + " - " + _("PRE-bookings in my rooms")
        elif self._rh._ofMyRooms:
            return WPRoomBookingBase._getTitle(self) + " - " + _("Bookings in my rooms")
        else:
            return WPRoomBookingBase._getTitle(self) + " - " + _("Found bookings")

    def _setCurrentMenuItem( self ):
        if self._rh._today:
            self._bookingListCalendarOpt.setActive(True)
        elif self._rh._onlyMy and self._rh._onlyPrebookings:
            self._myPreBookingListOpt.setActive(True)
        elif self._rh._onlyMy:
            self._myBookingListOpt.setActive(True)
        elif self._rh._ofMyRooms and self._rh._onlyPrebookings:
            self._usersPrebookings.setActive(True)
        elif self._rh._ofMyRooms:
            self._usersBookings.setActive(True)
        else:
            self._bookingListSearchOpt.setActive(True)

    def _getBody( self, pars ):
        wc = wcomponents.WRoomBookingBookingList( self._rh )
        return wc.getHTML( pars )


# 3. Details of...

class WPRoomBookingRoomDetails( WPRoomBookingBase ):

    def __init__( self, rh ):
        self._rh = rh
        WPRoomBookingBase.__init__( self, rh )

    def _getTitle(self):
        return WPRoomBookingBase._getTitle(self) + " - " + _("Room Details")

    def _setCurrentMenuItem( self ):
        self._roomSearchOpt.setActive(True)

    def getJSFiles(self):
        return WPRoomBookingBase.getJSFiles(self) + \
            self._includeJSPackage('RoomBooking')

    def _getBody( self, params ):
        wc = wcomponents.WRoomBookingRoomDetails( self._rh, standalone = True )
        return wc.getHTML( params )

class WPRoomBookingRoomStats( WPRoomBookingBase ):

    def __init__( self, rh ):
        self._rh = rh
        WPRoomBookingBase.__init__( self, rh )

    def _setCurrentMenuItem( self ):
        self._roomSearchOpt.setActive(True)

    def _getBody( self, params ):
        wc = wcomponents.WRoomBookingRoomStats( self._rh, standalone = True )
        return wc.getHTML( params )

class WPRoomBookingBookingDetails( WPRoomBookingBase ):

    def __init__( self, rh ):
        self._rh = rh
        WPRoomBookingBase.__init__( self, rh )

    def _setCurrentMenuItem( self ):
        self._bookingListSearchOpt.setActive(True)

    def _getBody( self, params ):
        wc = wcomponents.WRoomBookingDetails( self._rh )
        return wc.getHTML( params )

# 4. New booking

class WPRoomBookingBookingForm( WPRoomBookingBase ):

    def getJSFiles(self):
        return WPRoomBookingBase.getJSFiles(self) + \
               self._includeJSPackage('Management')

    def __init__( self, rh ):
        self._rh = rh
        WPRoomBookingBase.__init__( self, rh )

    def _setCurrentMenuItem( self ):
        self._bookARoomOpt.setActive(True)

    def getJSFiles(self):
        return WPRoomBookingBase.getJSFiles(self) + \
            self._includeJSPackage('RoomBooking')

    def _getBody( self, params ):
        wc = wcomponents.WRoomBookingBookingForm( self._rh, standalone = True )
        return wc.getHTML( params )

class WPRoomBookingStatement( WPRoomBookingBase ):

    def __init__( self, rh ):
        self._rh = rh
        WPRoomBookingBase.__init__( self, rh )

    def _getBody( self, params ):
        wc = wcomponents.WRoomBookingStatement( self._rh )
        return wc.getHTML( params )

class WPRoomBookingConfirmBooking( WPRoomBookingBase ):

    def __init__( self, rh ):
        self._rh = rh
        WPRoomBookingBase.__init__( self, rh )

    def _getBody( self, params ):
        wc = wcomponents.WRoomBookingConfirmBooking( self._rh, standalone = True )
        return wc.getHTML( params )

class WPRoomBookingBlockingsForMyRooms(WPRoomBookingBase):

    def __init__(self, rh, roomBlocks):
        WPRoomBookingBase.__init__(self, rh)
        self._roomBlocks = roomBlocks

    def _setCurrentMenuItem( self ):
        self._usersBlockings.setActive(True)

    def _getBody(self, params):
        wc = wcomponents.WRoomBookingBlockingsForMyRooms(self._roomBlocks)
        return wc.getHTML(params)


class WPRoomBookingBlockingDetails(WPRoomBookingBase):

    def __init__(self, rh, block):
        WPRoomBookingBase.__init__(self, rh)
        self._block = block

    def _getBody(self, params):
        wc = wcomponents.WRoomBookingBlockingDetails(self._block)
        return wc.getHTML(params)

class WPRoomBookingBlockingList(WPRoomBookingBase):

    def __init__(self, rh, blocks):
        WPRoomBookingBase.__init__(self, rh)
        self._blocks = blocks

    def _setCurrentMenuItem( self ):
        self._myBlockingListOpt.setActive(True)

    def _getBody(self, params):
        wc = wcomponents.WRoomBookingBlockingList(self._blocks)
        return wc.getHTML(params)

class WPRoomBookingBlockingForm(WPRoomBookingBase):

    def __init__(self, rh, block, hasErrors):
        WPRoomBookingBase.__init__(self, rh)
        self._block = block
        self._hasErrors = hasErrors

    def _setCurrentMenuItem( self ):
        self._blockRooms.setActive(True)

    def _getBody(self, params):
        wc = wcomponents.WRoomBookingBlockingForm(self._block, self._hasErrors)
        return wc.getHTML(params)<|MERGE_RESOLUTION|>--- conflicted
+++ resolved
@@ -142,7 +142,6 @@
         self._usersPrebookings = wcomponents.SideMenuItem(_("PRE-bookings in my rooms"),
                                         urlHandlers.UHRoomBookingBookingList.getURL( ofMyRooms = True, onlyPrebookings = True, autoCriteria = True ),
                                         enabled=self._showResponsible)
-<<<<<<< HEAD
 
         self._blockingsOpt = wcomponents.SideMenuSection(_("Room Blocking"))
         self._usersBlockings = wcomponents.SideMenuItem(_("Blockings for my rooms"),
@@ -161,13 +160,11 @@
                                         enabled=self._showResponsible)
 
 
-=======
         if self._rh._getUser().isRBAdmin():
             self._adminSect = wcomponents.SideMenuSection(_("Administration"), \
                                             urlHandlers.UHRoomBookingAdmin.getURL() )
             self._adminOpt = wcomponents.SideMenuItem(_("Administration"), \
                                             urlHandlers.UHRoomBookingAdmin.getURL() )
->>>>>>> 587d6941
 
         self._leftMenu.addSection( self._roomsOpt )
         self._roomsOpt.addItem( self._roomSearchOpt )
@@ -182,16 +179,13 @@
         self._bookingsOpt.addItem( self._myPreBookingListOpt )
         self._bookingsOpt.addItem( self._usersBookings )
         self._bookingsOpt.addItem( self._usersPrebookings )
-<<<<<<< HEAD
         self._leftMenu.addSection( self._blockingsOpt )
         self._blockingsOpt.addItem( self._blockRooms )
         self._blockingsOpt.addItem( self._myBlockingListOpt )
         self._blockingsOpt.addItem( self._usersBlockings )
-=======
         if self._rh._getUser().isRBAdmin():
             self._leftMenu.addSection( self._adminSect )
             self._adminSect.addItem( self._adminOpt )
->>>>>>> 587d6941
         return self._leftMenu
 
     def _isRoomBooking(self):
