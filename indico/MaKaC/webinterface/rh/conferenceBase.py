--- conflicted
+++ resolved
@@ -199,12 +199,7 @@
         self._conf = self._abstract.getOwner().getOwner()
         self._setMenuStatus(params)
 
-<<<<<<< HEAD
-
-class RHSubmitMaterialBase:
-=======
 class RHSubmitMaterialBase(object):
->>>>>>> eeab9c45
 
     _allowedMatsConference=["paper", "slides", "poster", "minutes"]
     _allowedMatsforReviewing=["reviewing"]
@@ -212,14 +207,7 @@
     _allowedMatsForSE = [ "paper", "slides", "poster", "minutes", "agenda", "pictures", "text", "more information", "document", "list of actions", "drawings", "proceedings", "live broadcast", "video", "streaming video", "downloadable video" ]
     _allowedMatsCategory = [ "paper", "slides", "poster", "minutes", "agenda", "video", "pictures", "text", "more information", "document", "list of actions", "drawings", "proceedings", "live broadcast" ]
 
-<<<<<<< HEAD
-    def __init__(self, target, rh = None):
-        self._target=target
-        self._callerRH = rh
-        self._req = rh._req
-=======
-    def __init__(self, req):
->>>>>>> eeab9c45
+    def __init__(self):
         self._repositoryIds = None
         self._errorList = []
         self._cfg = Config.getInstance()
@@ -246,11 +234,8 @@
             super(RHSubmitMaterialBase, self)._checkProtection()
 
     def _checkParams(self,params):
-<<<<<<< HEAD
-=======
 
         self._params = params
->>>>>>> eeab9c45
         self._action = ""
         self._overwrite = False
         #if request has already been handled (DB conflict), then we keep the existing files list
@@ -281,12 +266,6 @@
             for fileUpload in files:
                 if type(fileUpload) != str and fileUpload.filename.strip() != "":
                     fDict = {}
-<<<<<<< HEAD
-=======
-                    fDict["filePath"] = self._saveFileToTemp(fileUpload.file)
-
-                    self._tempFilesToDelete.append(fDict["filePath"])
->>>>>>> eeab9c45
 
                     fDict["fileName"] = fileUpload.filename
                     estimSize = int(self._req.headers_in["content-length"])
@@ -298,8 +277,7 @@
                     else:
                         fDict["filePath"] = self._saveFileToTemp(fileUpload.file)
                         fDict["size"] = int(os.stat(fDict["filePath"])[stat.ST_SIZE])
-                        if self._callerRH != None:
-                            self._callerRH._tempFilesToDelete.append(fDict["filePath"])
+                        self._tempFilesToDelete.append(fDict["filePath"])
 
                     self._setErrorList(fDict)
                     self._files.append(fDict)
@@ -326,7 +304,6 @@
         maxUploadFilesTotalSize = float(self._cfg.getMaxUploadFilesTotalSize())
 
         if self._uploadType == "file":
-<<<<<<< HEAD
             if "filePath" in fileEntry and not fileEntry["filePath"].strip():
                 self._errorList.append(_("""A valid file to be submitted must be specified. """))
             if "size" in fileEntry:
@@ -334,16 +311,6 @@
                     self._errorList.append(_("""The file %s seems to be empty """) % fileEntry["fileName"])
                 elif maxUploadFilesTotalSize and fileEntry["size"] > (maxUploadFilesTotalSize*1024*1024):
                     self._errorList.append(_("The file size of %s exceeds the upload limit (%s Mb)") % (fileEntry["fileName"], maxUploadFilesTotalSize))
-=======
-            if not self._files:
-                res.append(_("""A file must be submitted."""))
-            for fileEntry in self._files:
-                if "filePath" in fileEntry and not fileEntry["filePath"].strip():
-                    res.append(_("""A valid file to be submitted must be specified."""))
-                if "size" in fileEntry and fileEntry["size"] < 10:
-                    res.append(_("""The file %s seems to be empty""") % fileEntry["fileName"])
-
->>>>>>> eeab9c45
         elif self._uploadType == "link":
             if not self._links[0]["url"].strip():
                 self._errorList.append(_("""A valid URL must be specified."""))
@@ -511,14 +478,8 @@
             text = ""
 
         try:
-<<<<<<< HEAD
             if len(self._errorList) > 0:
-                status = "NOREPORT"
-                info = self._errorList
-=======
-            if len(errorList) > 0:
                 raise Exception('Operation aborted')
->>>>>>> eeab9c45
             else:
                 mat, status, info = self._addMaterialType(text, user)
 
@@ -527,14 +488,10 @@
                         entry['material'] = mat.getId()
         except Exception, e:
             status = "ERROR"
-<<<<<<< HEAD
-            info = self._errorList + ["%s: %s" % (e.__class__.__name__, str(e))]
-=======
             del self._params['file']
             info = {'message': errorList or " %s: %s" % (e.__class__.__name__, str(e)),
                     'code': '0',
                     'requestInfo': self._params}
->>>>>>> eeab9c45
             Logger.get('requestHandler').exception('Error uploading file')
         # hackish, because of mime types. Konqueror, for instance, would assume text if there were no tags,
         # and would try to open it
