--- conflicted
+++ resolved
@@ -17,13 +17,9 @@
 ## You should have received a copy of the GNU General Public License
 ## along with CDS Indico; if not, write to the Free Software Foundation, Inc.,
 ## 59 Temple Place, Suite 330, Boston, MA 02111-1307, USA.
-<<<<<<< HEAD
 
-from datetime import datetime, timedelta
-=======
 from zope.interface import implements
 from datetime import datetime, timedelta, date, time
->>>>>>> 49f0da54
 from persistent import Persistent
 from itertools import ifilter
 from MaKaC.plugins.base import Observable, PluginsHolder
@@ -32,11 +28,8 @@
 from MaKaC.common.info import HelperMaKaCInfo
 from MaKaC.common.mail import GenericMailer
 from MaKaC.webinterface.mail import GenericNotification
-<<<<<<< HEAD
-=======
 from MaKaC.plugins.RoomBooking.common import getRoomBookingOption
 from MaKaC.plugins.RoomBooking.tasks import RoomReservationEndTask
->>>>>>> 49f0da54
 from MaKaC.webinterface import urlHandlers
 from MaKaC.plugins.RoomBooking.common import getRoomBookingOption
 from MaKaC.common.Configuration import Config
@@ -45,8 +38,6 @@
 from MaKaC.rb_room import RoomBase
 from MaKaC.common.timezoneUtils import server2utc
 
-<<<<<<< HEAD
-=======
 from indico.core.extpoint.reservation import IReservationListener, IReservationStartStopListener
 from indico.core.extpoint.base import Component
 from indico.modules.scheduler.client import Client
@@ -60,7 +51,6 @@
     def _filter(r):
         return (r.resvStartNotification or r.resvEndNotification) and r.resvStartNotificationBefore is not None
     return set(r.resvStartNotificationBefore for r in ifilter(_filter, RoomBase.getRooms()))
->>>>>>> 49f0da54
 
 def sendStartNotifications(logger):
     if getRoomBookingOption('notificationHour') != datetime.now().hour:
@@ -138,67 +128,6 @@
         occurrence = self._resv.getNextRepeating(date.today() + delta)
         if not occurrence:
             return
-<<<<<<< HEAD
-        if self._startDT != self._resv.getLocalizedStartDT() - self._notificationBefore:
-            self._startDT = self._resv.getLocalizedStartDT() - self._notificationBefore
-            if self._endActionTriggered:
-                if self._resv.startDT > datetime.now():
-                    # If the booking had finished but it was changed to start in the future, we can safely re-execute both actions
-                    self._startActionTriggered = False
-                    self._endActionTriggered = False
-                # In any other case we don't need to change flags
-            if not self._startActionTriggered:
-                self.createTasks('start')
-        if self._endDT != self._resv.getLocalizedEndDT() or not self._hasTasks:
-            self._endDT = self._resv.getLocalizedEndDT()
-            if not self._endActionTriggered:
-                self.createTasks('end')
-
-    def createTasks(self, which=None):
-        # We cannot get an ID for the task here and since RB can use a separate DB we also cannot store the task itself in the DB.
-        # So we have no way of modifying/removing our task when the booking is updated/cancelled/rejected.
-        # Instead we always add a new task and the task checks if it's valid when being executed
-        # If a notification has been sent before, we don't send a new one (e.g. if someone changes the end time of an expired event)
-        self._hasTasks = True
-        cl = Client()
-        if not which or which == 'start':
-            cl.enqueue(tasks.RoomReservationStartedTask(self._resv, self._startDT))
-        if not which or which == 'end':
-            cl.enqueue(tasks.RoomReservationFinishedTask(self._resv, self._endDT))
-
-    def taskTriggered(self, which, task):
-        if not self._shouldTriggerActions(task.getStartOn(), which, task.getLogger()):
-            return
-        if which == 'start':
-            self._notify('reservationStarted', self._resv)
-        elif which == 'end' and self.isActionTriggered('start'):
-            self._notify('reservationFinished', self._resv)
-        self.actionTriggered(which)
-
-    def _shouldTriggerActions(self, now, which, logger):
-        if which == 'start' and self._startDT != now:
-            logger.info('Reservation %s did not start yet (%s != %s), not triggering actions' % (self._resv.guid, self._startDT, now))
-            return False
-        elif which == 'end' and self._endDT != now:
-            logger.info('Reservation %s did not finish yet (%s != %s), not triggering actions' % (self._resv.guid, self._endDT, now))
-            return False
-        elif self.isActionTriggered(which):
-            logger.info('Reservation %s already had its %s actions sent, not triggering actions' % (self._resv.guid, which))
-            return False
-        return True
-
-    def actionTriggered(self, which):
-        if which == 'start':
-            self._startActionTriggered = True
-        elif which == 'end':
-            self._endActionTriggered = True
-
-    def isActionTriggered(self, which):
-        if which == 'start':
-            return self._startActionTriggered
-        elif which == 'end':
-            return self._endActionTriggered
-=======
 
         if self._resv.repeatability == RepeatabilityEnum.daily:
             # If the booking has daily repetition we do not want to spam people and
@@ -237,5 +166,4 @@
             Client().enqueue(RoomReservationEndTask(self._resv, server2utc(occurrence.endDT), occurrence))
 
     def sendEndNotification(self, occurrence):
-        sendReservationStartStopNotification(self._resv, 'end', occurrence)
->>>>>>> 49f0da54
+        sendReservationStartStopNotification(self._resv, 'end', occurrence)