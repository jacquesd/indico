# -*- coding: utf-8 -*-
##
##
## This file is part of Indico.
## Copyright (C) 2002 - 2013 European Organization for Nuclear Research (CERN).
##
## Indico is free software; you can redistribute it and/or
## modify it under the terms of the GNU General Public License as
## published by the Free Software Foundation; either version 3 of the
## License, or (at your option) any later version.
##
## Indico is distributed in the hope that it will be useful, but
## WITHOUT ANY WARRANTY; without even the implied warranty of
## MERCHANTABILITY or FITNESS FOR A PARTICULAR PURPOSE.  See the GNU
## General Public License for more details.
##
## You should have received a copy of the GNU General Public License
## along with Indico;if not, see <http://www.gnu.org/licenses/>.

<<<<<<< HEAD
import time
=======
from zope.interface import Interface
from datetime import timedelta
>>>>>>> 595a6dd3
import oauth2 as oauth
from flask import request
from random import choice
from string import ascii_letters, digits
from zope.interface import Interface

from indico.core.index import OOIndex
from indico.web.flask.util import create_flat_args
from indico.modules.oauth.errors import OAuthError
from MaKaC.common.logger import Logger
from MaKaC.common.Configuration import Config
from MaKaC.common.timezoneUtils import nowutc



class IIndexableByUserId(Interface):
    pass


class UserOAuthRequestTokenIndex(OOIndex):

    def __init__(self):
        super(UserOAuthRequestTokenIndex, self).__init__(IIndexableByUserId)

    def initialize(self, dbi=None):
        pass


class UserOAuthAccessTokenIndex(OOIndex):

    def __init__(self):
        super(UserOAuthAccessTokenIndex, self).__init__(IIndexableByUserId)

    def initialize(self, dbi=None):
        pass


class OAuthUtils:
    @classmethod
<<<<<<< HEAD
    def OAuthCheckAccessResource(cls):
        from indico.modules.oauth.db import ConsumerHolder, AccessTokenHolder, OAuthServer

        oauth_request = oauth.Request.from_request(request.method, request.base_url, request.headers,
                                                   parameters=create_flat_args())
=======
    def OAuthCheckAccessResource(cls, req, query_string):
        from indico.modules.oauth.db import ConsumerHolder, AccessTokenHolder, OAuthServer

        oauth_request = oauth.Request.from_request(req.get_method(), req.construct_url(req.get_uri()),
                                                   headers=req.headers_in, query_string=urlencode(query_string))
>>>>>>> 595a6dd3
        Logger.get('oauth.resource').info(oauth_request)
        try:
            now = nowutc()
            consumer_key = oauth_request.get_parameter('oauth_consumer_key')
            if not ConsumerHolder().hasKey(consumer_key):
<<<<<<< HEAD
                raise OAuthError('Invalid Consumer Key', 401)
=======
                raise OAuthError('Invalid Consumer Key', apache.HTTP_UNAUTHORIZED)
>>>>>>> 595a6dd3
            consumer = ConsumerHolder().getById(consumer_key)
            token = oauth_request.get_parameter('oauth_token')
            if not token or not AccessTokenHolder().hasKey(token):
                raise OAuthError('Invalid Token', 401)
            access_token = AccessTokenHolder().getById(token)
            oauth_consumer = oauth.Consumer(consumer.getId(), consumer.getSecret())
            OAuthServer.getInstance().verify_request(oauth_request, oauth_consumer, access_token.getToken())
            if access_token.getConsumer().getId() != oauth_consumer.key:
<<<<<<< HEAD
                raise OAuthError('Invalid Consumer Key', 401)
            elif (now - access_token.getTimestamp()) > Config.getInstance().getOAuthAccessTokenTTL():
                raise OAuthError('Expired Token', 401)
=======
                raise OAuthError('Invalid Consumer Key', apache.HTTP_UNAUTHORIZED)
            elif (now - access_token.getTimestamp()) > timedelta(seconds=Config.getInstance().getOAuthAccessTokenTTL()):
                raise OAuthError('Expired Token', apache.HTTP_UNAUTHORIZED)
>>>>>>> 595a6dd3
            return access_token
        except oauth.Error, e:
            if e.message.startswith("Invalid Signature"):
                raise OAuthError("Invalid Signature", 401)
            else:
                raise OAuthError(e.message, 400)

    #http://nullege.com/codes/show/src%40r%40e%40repoze-oauth-plugin-0.2%40repoze%40who%40plugins%40oauth%40plugin.py/45/oauth2.Server/python

    @classmethod
    def gen_random_string(cls, length=40, alphabet=ascii_letters + digits):
        """Generate a random string of the given length and alphabet"""
        return ''.join([choice(alphabet) for i in xrange(length)])<|MERGE_RESOLUTION|>--- conflicted
+++ resolved
@@ -17,12 +17,7 @@
 ## You should have received a copy of the GNU General Public License
 ## along with Indico;if not, see <http://www.gnu.org/licenses/>.
 
-<<<<<<< HEAD
-import time
-=======
-from zope.interface import Interface
 from datetime import timedelta
->>>>>>> 595a6dd3
 import oauth2 as oauth
 from flask import request
 from random import choice
@@ -62,29 +57,17 @@
 
 class OAuthUtils:
     @classmethod
-<<<<<<< HEAD
-    def OAuthCheckAccessResource(cls):
-        from indico.modules.oauth.db import ConsumerHolder, AccessTokenHolder, OAuthServer
-
-        oauth_request = oauth.Request.from_request(request.method, request.base_url, request.headers,
-                                                   parameters=create_flat_args())
-=======
     def OAuthCheckAccessResource(cls, req, query_string):
         from indico.modules.oauth.db import ConsumerHolder, AccessTokenHolder, OAuthServer
 
         oauth_request = oauth.Request.from_request(req.get_method(), req.construct_url(req.get_uri()),
                                                    headers=req.headers_in, query_string=urlencode(query_string))
->>>>>>> 595a6dd3
         Logger.get('oauth.resource').info(oauth_request)
         try:
             now = nowutc()
             consumer_key = oauth_request.get_parameter('oauth_consumer_key')
             if not ConsumerHolder().hasKey(consumer_key):
-<<<<<<< HEAD
-                raise OAuthError('Invalid Consumer Key', 401)
-=======
                 raise OAuthError('Invalid Consumer Key', apache.HTTP_UNAUTHORIZED)
->>>>>>> 595a6dd3
             consumer = ConsumerHolder().getById(consumer_key)
             token = oauth_request.get_parameter('oauth_token')
             if not token or not AccessTokenHolder().hasKey(token):
@@ -93,15 +76,9 @@
             oauth_consumer = oauth.Consumer(consumer.getId(), consumer.getSecret())
             OAuthServer.getInstance().verify_request(oauth_request, oauth_consumer, access_token.getToken())
             if access_token.getConsumer().getId() != oauth_consumer.key:
-<<<<<<< HEAD
-                raise OAuthError('Invalid Consumer Key', 401)
-            elif (now - access_token.getTimestamp()) > Config.getInstance().getOAuthAccessTokenTTL():
-                raise OAuthError('Expired Token', 401)
-=======
                 raise OAuthError('Invalid Consumer Key', apache.HTTP_UNAUTHORIZED)
             elif (now - access_token.getTimestamp()) > timedelta(seconds=Config.getInstance().getOAuthAccessTokenTTL()):
                 raise OAuthError('Expired Token', apache.HTTP_UNAUTHORIZED)
->>>>>>> 595a6dd3
             return access_token
         except oauth.Error, e:
             if e.message.startswith("Invalid Signature"):
